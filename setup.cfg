[bumpversion]
<<<<<<< HEAD
current_version = 4.2.4
=======
current_version = 4.2.3
>>>>>>> d9a0327b
commit = True
tag = True

[bumpversion:file:setup.py]
search = version="{current_version}"
replace = version="{new_version}"

[bumpversion:file:esm_parser/__init__.py]
search = __version__ = "{current_version}"
replace = __version__ = "{new_version}"

[bdist_wheel]
universal = 1

[flake8]
exclude = docs

[aliases]
<|MERGE_RESOLUTION|>--- conflicted
+++ resolved
@@ -1,9 +1,5 @@
 [bumpversion]
-<<<<<<< HEAD
 current_version = 4.2.4
-=======
-current_version = 4.2.3
->>>>>>> d9a0327b
 commit = True
 tag = True
 
