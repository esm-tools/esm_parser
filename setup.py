#!/usr/bin/env python

"""The setup script."""

from setuptools import setup, find_packages

with open('README.rst') as readme_file:
    readme = readme_file.read()

with open('HISTORY.rst') as history_file:
    history = history_file.read()

requirements = ["pyyaml>=5.1",
                "coloredlogs",
                "colorama",
                "six",
                "loguru",
                "numpy",  # NOTE(PG): Numpy is needed for VILMA? Do we need a specific version?
                'esm_calendar @ git+https://github.com/esm-tools/esm_calendar.git',
                'esm_rcfile @ git+https://github.com/esm-tools/esm_rcfile.git' ]

setup_requirements = [ ]

test_requirements = [ ]


# esm_calendar
# dependency_links=['https://gitlab.awi.de/esm_tools/esm_calendar.git']


setup(
    author="Paul Gierz",
    author_email='paul.gierz@awi.de',
    python_requires='>=3.5',
    classifiers=[
        'Development Status :: 3 - Alpha',
        'Intended Audience :: Science/Research',
        'License :: OSI Approved :: GNU General Public License v2 (GPLv2)',
        'Natural Language :: English',
        'Programming Language :: Python :: 3',
        'Programming Language :: Python :: 3.5',
        'Programming Language :: Python :: 3.6',
        'Programming Language :: Python :: 3.7',
        'Programming Language :: Python :: 3.8',
    ],
    description="ESM Parser for clever parsing of yaml files",
    install_requires=requirements,
    license="GNU General Public License v2",
    long_description=readme + '\n\n' + history,
    include_package_data=True,
    keywords='esm_parser',
    name='esm_parser',
    packages=find_packages(include=['esm_parser', 'esm_parser.*']),
    setup_requires=setup_requirements,
    test_suite='tests',
    tests_require=test_requirements,
    url='https://gitlab.awi.de/esm_tools/esm_parser',
<<<<<<< HEAD
    version="5.1.10",
=======
    version="5.1.11",
>>>>>>> 04828b74
    zip_safe=False,
)<|MERGE_RESOLUTION|>--- conflicted
+++ resolved
@@ -55,10 +55,6 @@
     test_suite='tests',
     tests_require=test_requirements,
     url='https://gitlab.awi.de/esm_tools/esm_parser',
-<<<<<<< HEAD
-    version="5.1.10",
-=======
     version="5.1.11",
->>>>>>> 04828b74
     zip_safe=False,
 )