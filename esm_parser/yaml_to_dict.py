import yaml
import logging
import esm_parser

logger = logging.getLogger("root")
DEBUG_MODE = logger.level == logging.DEBUG

YAML_AUTO_EXTENSIONS = ["", ".yml", ".yaml", ".YML", ".YAML"]


def yaml_file_to_dict(filepath):
    """
    Given a yaml file, returns a corresponding dictionary.

    If you do not give an extension, tries again after appending one.
    It raises an EsmConfigFileError exception if yaml files contain tabs.

    Parameters
    ----------
    filepath : str
        Where to get the YAML file from

    Returns
    -------
    dict
        A dictionary representation of the yaml file.

    Raises
    ------
    EsmConfigFileError
        Raised when YAML file contains tabs or other syntax issues.
    FileNotFoundError
        Raised when the YAML file cannot be found and all extensions have been tried.
    """
    for extension in YAML_AUTO_EXTENSIONS:
        try:
            with open(filepath + extension) as yaml_file:
<<<<<<< HEAD
                cfg = yaml.load(yaml_file, Loader=yaml.FullLoader)
                cfg["debug_info"] = {"loaded_from_file": yaml_file.name}
                return cfg
=======
                # Check for duplicates
                check_duplicates(yaml_file)
                # Back to the beginning of the file
                yaml_file.seek(0, 0)
                # Actually load the file
                yaml_load =  yaml.load(yaml_file, Loader=yaml.FullLoader)
                # Check for incompatible ``_changes`` (no more than one ``_changes``
                # type should be accessible simultaneously)
                check_changes_duplicates(yaml_load, filepath + extension)
                return yaml_load
>>>>>>> d665a2d5
        except IOError as error:
            logger.debug(
                "IOError (%s) File not found with %s, trying another extension pattern.",
                error.errno,
                filepath + extension,
            )
        except yaml.scanner.ScannerError as yaml_error:
            logger.debug("Your file %s has syntax issues!",
                filepath + extension,
            )
            raise EsmConfigFileError(filepath + extension, yaml_error)
    raise FileNotFoundError(
        "All file extensions tried and none worked for %s" % filepath
    )


def check_changes_duplicates(yamldict_all, fpath):
    """
    Finds variables containing ``_changes`` (but excluding ``add_``) and checks
    if they are compatible with the same ``_changes`` inside the same file. If they
    are not compatible returns an error where the conflicting variable paths are
    specified. More than one ``_changes`` type in a file are allowed but they need
    to be part of the same ``_choose`` and not be accessible simultaneously in any
    situation.

    Parameters
    ----------
    yamldict_all : dict
        Dictionary read from the yaml file
    fpath : str
        Path to the yaml file
    """
    changes_note = "Note that if there are more than one ``_changes`` in the " \
                   "file, they need to be placed inside different cases of the " \
                   "same ``choose`` and these options need to be compatible " \
                   "(only one ``_changes`` can be reached at a time).\n" \
                   "Use ``add_<variable>_changes`` if you want to add/overwrite " \
                   "variables inside the main ``_changes``."
    # If it is a couple setup, check for ``_changes`` duplicates separately for each component
    if "general" not in yamldict_all:
        yamldict_all = {"main": yamldict_all}
    # Loop through the components or main
    for yamldict in yamldict_all.values():
        # Check if any <variable>_changes exist, if not, return
        changes_list = esm_parser.find_key(yamldict, "_changes", "add_",
                                           paths2finds = [], sep=",")
        if len(changes_list) == 0:
            return

        # Find ``_changes`` types
        changes_types = set([y for x in changes_list for y in x.split(",")
                             if "_changes" in y])
        # Define ``_changes`` groups
        changes_groups = []
        for change_type in changes_types:
            changes_groups.append([x for x in changes_list if change_type == x.split(",")[-1]])

        # Loop through the different groups
        for changes_group in changes_groups:
            # Check for ``_changes`` without ``choose_``, "there can be only one"
            changes_no_choose = [x for x in changes_group if "choose_" not in x]
            # If more than one ``_changes`` without ``choose_`` return error
            if len(changes_no_choose) > 1:
                changes_no_choose = [x.replace(",",".") for x in changes_no_choose]
                esm_parser.user_error("YAML syntax",
                            "More than one ``_changes`` out of a ``choose_``in "
                            + fpath + ":\n    - " + "\n    - ".join(changes_no_choose) +
                            "\n" + changes_note + "\n\n")
            # If only one ``_changes`` without ``choose_`` check for ``_changes`` inside
            # ``choose_`` and return error if any is found
            elif len(changes_no_choose) == 1:
                changes_group.remove(changes_no_choose[0])
                if len(changes_group) > 0:
                    changes_group = [x.replace(",",".") for x in changes_group]
                    esm_parser.user_error("YAML syntax",
                                "The general ``" + changes_no_choose[0] +
                                "`` and ``_changes`` in ``choose_`` are not compatible in "
                                + fpath + ":\n    - " +
                                "\n    - ".join(changes_group) + "\n" +
                                "\n" + changes_note + "\n\n")

            # If you reach this point all ``_changes`` are inside
            # some number of ``choose_`` (there are no ``_changes``
            # outside of a ``choose_``)

            # Check for incompatible ``_changes`` inside ``choose_``:
            # Split the path of the variables
            changes_group_split = [x.split(",") for x in changes_group]
            # Loop through the paths of the ``_changes`` in the group
            for count, changes in enumerate(changes_group_split):
                # Find the path of the last ``choose_`` in ``changes`` and
                # its case
                path2choose, case = find_last_choose(changes)
                # Loop through the changes following the current one
                for other_changes in changes_group_split[count+1:]:
                    # Find the path of the last ``choose_`` in
                    # ``other_changes`` and its case
                    sub_path2choose, sub_case = find_last_choose(other_changes)
                    # If one ``choose_`` is contained into the other
                    # find the common ``choose_`` and compare the cases.
                    # If the case is the same, duplicates exist and error
                    # is returned (i.e. choose_lresume.True.namelist_changes
                    # and choose_lresume.True.choose_another_switch
                    # False.namelist_changes)
                    if path2choose in sub_path2choose or sub_path2choose in path2choose:
                        if path2choose in sub_path2choose:
                            sub_case = sub_path2choose.replace(path2choose + ",", "") \
                                        .split(",")[0]
                        elif sub_path2choose in path2choose:
                            case = path2choose.replace(sub_path2choose + ",", "") \
                                        .split(",")[0]
                        if case == sub_case:
                            esm_parser.user_error("YAML syntax",
                                        "The following ``_changes`` can be accessed " +
                                        "simultaneously in " + fpath + ":\n" +
                                        "    - " + ".".join(changes) + "\n" +
                                        "    - " + ".".join(other_changes) + "\n" +
                                        "\n" + changes_note + "\n\n")
                    else:
                        # If these ``choose_`` are different they can be accessed
                        # simultaneously, then it returns an error
                        esm_parser.user_error("YAML syntax",
                                    "\The following ``_changes`` can be accessed " +
                                    "simultaneously in " + fpath + ":\n" +
                                    "    - " + ".".join(changes) + "\n" +
                                    "    - " + ".".join(other_changes) + "\n" +
                                    "\n" + changes_note + "\n\n")


def find_last_choose(var_path):
    """
    Locates the last ``choose_`` on a string containing the path to a
    variable separated by ",", and returns the path to the ``choose_``
    (also separated by ",") and the case that follows the ``choose_``.

    Parameters
    ----------
    var_path : str
        String containing the path to the last ``choose_`` separated by
        ",".

    Returns
    -------
    path2choose : str
        Path to the last ``choose_``.
    case : str
        Case after the choose.
    """
    # Find the last ``choose_``
    last_choose = [x for x in var_path if "choose_" in x][-1]
    # Find the last ``choose_`` index
    choose_index = var_path.index(last_choose)
    # Defines the path to the last ``choose_``
    path2choose = ",".join(var_path[:var_path.index(last_choose)+1])
    # Defines the case of the last ``choose_``
    case = var_path[choose_index+1]
    return path2choose, case


def check_duplicates(src):
    """
    Checks that there are no duplicates in a yaml file, and if there are
    returns an error stating which key is repeated and in which file the
    duplication occurs.

    Parameters
    ----------
    src : object
        Source file object

    Exceptions
    ----------
    ConstructorError
        If duplicated keys are found, returns an error
    """

    class PreserveDuplicatesLoader(yaml.loader.Loader):
    # We eliberately define a fresh class inside the function,
    # because add_constructor is a class method and we don't want to
    # mutate pyyaml classes.
        pass

    def map_constructor(loader, node, deep=False):
        """
        Mapping, finds any duplicate keys.
        """
        mapping = {}
        for key_node, value_node in node.value:
            key = loader.construct_object(key_node, deep=deep)
            value = loader.construct_object(value_node, deep=deep)

            if key in mapping:
                esm_parser.user_error("Duplicated variables",
                    "Key ``{0}`` is duplicated {1}\n\n"
                    .format(key, str(key_node.start_mark).replace("  ","").split(",")[0]))

            mapping[key] = value

        return loader.construct_mapping(node, deep)

    PreserveDuplicatesLoader.add_constructor(yaml.resolver.BaseResolver.DEFAULT_MAPPING_TAG, map_constructor)
    return yaml.load(src, Loader=PreserveDuplicatesLoader)


class EsmConfigFileError(Exception):
    """
    Exception for yaml file containing tabs or other syntax issues.

    An exception used when yaml.load() throws a yaml.scanner.ScannerError.
    This error occurs mainly when there are tabs inside a yaml file or
    when the syntax is incorrect. If tabs are found, this exception returns
    a user-friendly message indicating where the tabs are located in the
    yaml file.

    Parameters
    ----------
    fpath : str
        Path to the yaml file
    """

    def __init__(self, fpath, yaml_error):
        report = ""
        # Loop through the lines inside the yaml file searching for tabs
        with open(fpath) as yaml_file:
            for n, line in enumerate(yaml_file):
                # Save lines and line numbers with tabs
                if "\t" in line:
                    report += str(n) + ":" + line.replace("\t", "____") + "\n"

        # Message to return
        if len(report) == 0:
            # If no tabs are found print the original error message
            print("\n\n\n" + yaml_error)
        else:
            # If tabs are found print the report
            self.message = "\n\n\n" \
                           f"Your file {fpath} has tabs, please use ONLY spaces!\n" \
                            "Tabs are in following lines:\n" + report
        super().__init__(self.message)<|MERGE_RESOLUTION|>--- conflicted
+++ resolved
@@ -35,11 +35,6 @@
     for extension in YAML_AUTO_EXTENSIONS:
         try:
             with open(filepath + extension) as yaml_file:
-<<<<<<< HEAD
-                cfg = yaml.load(yaml_file, Loader=yaml.FullLoader)
-                cfg["debug_info"] = {"loaded_from_file": yaml_file.name}
-                return cfg
-=======
                 # Check for duplicates
                 check_duplicates(yaml_file)
                 # Back to the beginning of the file
@@ -49,8 +44,9 @@
                 # Check for incompatible ``_changes`` (no more than one ``_changes``
                 # type should be accessible simultaneously)
                 check_changes_duplicates(yaml_load, filepath + extension)
+                # Add the file name you loaded from to track it back:
+                yaml_load["debug_info"] = {"loaded_from_file": yaml_file.name}
                 return yaml_load
->>>>>>> d665a2d5
         except IOError as error:
             logger.debug(
                 "IOError (%s) File not found with %s, trying another extension pattern.",
