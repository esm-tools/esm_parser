"""Top-level package for ESM Parser."""

__author__ = """Dirk Barbi"""
__email__ = 'dirk.barbi@awi.de'
<<<<<<< HEAD
__version__ = "5.1.10"
=======
__version__ = "5.1.11"
>>>>>>> 04828b74


from .yaml_to_dict import yaml_file_to_dict
from .esm_parser import *

<|MERGE_RESOLUTION|>--- conflicted
+++ resolved
@@ -2,11 +2,7 @@
 
 __author__ = """Dirk Barbi"""
 __email__ = 'dirk.barbi@awi.de'
-<<<<<<< HEAD
-__version__ = "5.1.10"
-=======
 __version__ = "5.1.11"
->>>>>>> 04828b74
 
 
 from .yaml_to_dict import yaml_file_to_dict
